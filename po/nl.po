# DUTCH TRANSLATIONS.
# Copyright (C) YEAR THE paru'S COPYRIGHT HOLDER
# This file is distributed under the same license as the paru package.
# FIRST AUTHOR <EMAIL@ADDRESS>, YEAR.
# Ewout van Mansom <ewout@vanmansom.name>, 2021.
#
msgid ""
msgstr ""
"Project-Id-Version: paru VERSION\n"
"Report-Msgid-Bugs-To: https://github.com/Morganamilo/paru\n"
"POT-Creation-Date: 2022-03-24 18:20+0000\n"
"PO-Revision-Date: 2022-05-09 18:36+0200\n"
"Last-Translator: Philip Goto <philip.goto@gmail.com>\n"
"Language-Team: \n"
"Language: nl_NL\n"
"MIME-Version: 1.0\n"
"Content-Type: text/plain; charset=UTF-8\n"
"Content-Transfer-Encoding: 8bit\n"
"Plural-Forms: nplurals=2; plural=(n != 1);\n"
"X-Generator: Poedit 3.0.1\n"

#: src/clean.rs:32
msgid "Do you want to remove ALL AUR packages from cache?"
msgstr "Wilt u ALLE AUR-pakketten uit de cache verwijderen?"

#: src/clean.rs:34
msgid "Do you want to remove all other AUR packages from cache?"
msgstr "Wilt u alle andere AUR-pakketten uit de cache verwijderen?"

#: src/clean.rs:41
msgid "Clone Directory: {}"
msgstr "Kloonmap: {}"

#: src/clean.rs:47
msgid ""
"\n"
"Diff Directory: {}"
msgstr ""
"\n"
"Verschillenmap: {}"

#: src/clean.rs:49
msgid "Do you want to remove all saved diffs?"
msgstr "Wilt u alle opgeslagen verschillen verwijderen?"

#: src/clean.rs:65
msgid "can't open diff dir: {}"
msgstr "kan verschillenmap {} niet openen"

#: src/clean.rs:76 src/clean.rs:175
msgid "could not remove '{}'"
msgstr "kon '{}' niet verwijderen"

#: src/clean.rs:95
msgid "can't open clone dir: {}"
msgstr "kan kloonmap {} niet openen"

#: src/command_line.rs:132
msgid "option {} expects a value"
msgstr "optie {} verwacht een waarde"

#: src/command_line.rs:163 src/command_line.rs:345
msgid "option {} does not allow a value"
msgstr "optie {} laat geen waarde toe"

#: src/command_line.rs:336
msgid "unknown option --{}"
msgstr "onbekende optie --{}"

#: src/command_line.rs:339
msgid "unknown option -{}"
msgstr "onbekende optie -{}"

#: src/completion.rs:27
msgid "failed to open cache file '{}'"
msgstr "kon het cachebestand '{}' niet openen"

#: src/completion.rs:65
msgid "could not update aur cache"
msgstr "kon de AUR-cache niet updaten"

#: src/config.rs:173
msgid "invalid value '{val}' for key '{key}', expected: {exp}"
msgstr "ongeldige waarde '{val}' voor sleutel '{key}', verwacht: {exp}"

#: src/config.rs:469
msgid "error: unknown section '{}'"
msgstr "fout: onbekende sectie '{}'"

#: src/config.rs:484
msgid "failed to find cache directory"
msgstr "kon de cachemap niet vinden"

#: src/config.rs:487
msgid "failed to find config directory"
msgstr "kon de configuratiemap niet vinden"

#: src/config.rs:511
msgid "config file '{}' does not exist"
msgstr "configuratiebestand '{}' bestaat niet"

#: src/config.rs:560
msgid "only one operation may be used at a time"
msgstr "slechts één handeling per keer is toegestaan"

#: src/config.rs:658
msgid "can not find local repo '{}' in pacman.conf"
msgstr "kan lokale repo '{}' in pacman.conf niet vinden"

#: src/config.rs:694
msgid "failed to initialize alpm: root={} dbpath={}"
msgstr "initialiseren van alpm mislukt: root={} dbpath={}"

#: src/config.rs:764 src/config.rs:903
msgid "value can not be empty for key '{}'"
msgstr "waarde mag niet leeg zijn voor sleutel '{}'"

#: src/config.rs:780
msgid "key '{}' does not belong to a section"
msgstr "sleutel '{}' behoort niet tot een sectie"

#: src/config.rs:792 src/config.rs:794 src/config.rs:808
msgid "key can not be empty"
msgstr "sleutel mag niet leeg zijn"

#: src/config.rs:795
msgid "key can not contain null bytes"
msgstr "sleutel mag geen null-bytes bevatten"

#: src/config.rs:798
msgid "value can not contain null bytes"
msgstr "waarde mag geen null-bytes bevatten"

#: src/config.rs:831
msgid "error: unknown option '{}' in section [bin]"
msgstr "fout: onbekende optie '{}' in sectie [bin]"

#: src/config.rs:932
msgid "error: unknown option '{}' in section [options]"
msgstr "fout: onbekende optie '{}' in sectie [options]"

#: src/config.rs:937
msgid "option '{}' does not take a value"
msgstr "optie '{}' neemt geen waarde aan"

#: src/config.rs:983 src/install.rs:1817
msgid "There are {n} providers available for {pkg}:"
msgstr "Er zijn {n} aanbieders beschikbaar voor {pkg}:"

#: src/config.rs:997 src/info.rs:57 src/info.rs:97 src/install.rs:1776
#: src/install.rs:1825
msgid "Repository"
msgstr "Repository"

#: src/config.rs:1019
msgid "  failed to sync {}"
msgstr "  synchronizeren van {} mislukt"

#: src/devel.rs:133 src/download.rs:179
msgid "Querying AUR..."
msgstr "AUR doorzoeken..."

#: src/devel.rs:146 src/devel.rs:170 src/install.rs:727
msgid "failed to parse srcinfo for '{}'"
msgstr "parsen van srcinfo is mislukt voor '{}'"

#: src/devel.rs:188
msgid "Looking for devel repos..."
msgstr "Zoeken naar devel-repo's..."

#: src/devel.rs:197
msgid "failed to save devel info"
msgstr "opslaan van devel-info mislukt"

#: src/devel.rs:411
msgid "package does not have an update"
msgstr "pakket heeft geen update"

#: src/devel.rs:452
msgid "failed to lookup: {}"
msgstr "opzoeken mislukt: {}"

#: src/devel.rs:480
msgid "invalid json: {}"
msgstr "ongeldige json: {}"

#: src/download.rs:83
msgid "packages not in the AUR: "
msgstr "pakket niet in de AUR: "

#: src/download.rs:94
msgid "marked out of date: "
msgstr "gemarkeerd als verouderd: "

#: src/download.rs:105
msgid "orphans: "
msgstr "onbeheerd: "

#: src/download.rs:204
msgid "could not get current directory"
msgstr "kon de huidige map niet vinden"

#: src/download.rs:208
msgid "can not get repo packages: asp is not installed"
msgstr "kan de repo-pakketten niet krijgen: asp is niet geïnstalleerd"

#: src/download.rs:229
msgid "Missing ABS packages "
msgstr "Missende ABS-pakketten "

#: src/download.rs:248 src/download.rs:274 src/download.rs:532
#: src/download.rs:545 src/download.rs:559 src/exec.rs:82 src/install.rs:781
#: src/install.rs:844 src/install.rs:882
msgid "failed to run:"
msgstr "starten mislukt:"

#: src/download.rs:261
msgid "does not contain PKGBUILD: skipping"
msgstr "bevat geen PKGBUILD: wordt overgeslagen"

#: src/download.rs:293
msgid "downloading: {pkg}"
msgstr "downloaden: {pkg}"

#: src/download.rs:315
msgid "Downloading PKGBUILDs..."
msgstr "PKGBUILDs downloaden..."

#: src/download.rs:319
msgid " PKGBUILDs up to date"
msgstr " PKGBUILDs zijn nog actueel"

#: src/download.rs:522
msgid "{} is not installed: can not get repo packages"
msgstr "{} is niet geïnstalleerd: kan de repo-pakketten niet krijgen"

#: src/download.rs:563
msgid "asp returned {}"
msgstr "asp antwoordde met {}"

#: src/exec.rs:164
msgid "Pacman is currently in use, please wait..."
msgstr "Pacman is momenteel in gebruik, gelieve even te wachten..."

#: src/fmt.rs:6 src/info.rs:148 src/search.rs:214
msgid "None"
msgstr "Geen"

#: src/help.rs:4
msgid "Usage:"
msgstr "Gebruik:"

#: src/help.rs:5
msgid "    paru"
msgstr "    paru"

#: src/help.rs:6
msgid "    paru <operation> [...]"
msgstr "    paru <handeling> [...]"

#: src/help.rs:7
msgid "    paru <package(s)>"
msgstr "    paru <pakket(ten)>"

#: src/help.rs:9
msgid "Pacman operations:"
msgstr "Pacman-handelingen:"

#: src/help.rs:10
msgid "    paru {-h --help}"
msgstr "    paru {-h --help}"

#: src/help.rs:11
msgid "    paru {-V --version}"
msgstr "    paru {-V --version}"

#: src/help.rs:12
msgid "    paru {-D --database}    <options> <package(s)>"
msgstr "    paru {-D --database}    <opties> <pakket(ten)>"

#: src/help.rs:13
msgid "    paru {-F --files}       [options] [package(s)]"
msgstr "    paru {-F --files}       [opties] [pakket(ten)]"

#: src/help.rs:14
msgid "    paru {-Q --query}       [options] [package(s)]"
msgstr "    paru {-Q --query}       [opties] [pakket(ten)]"

#: src/help.rs:15
msgid "    paru {-R --remove}      [options] <package(s)>"
msgstr "    paru {-R --remove}      [opties] <pakket(ten)>"

#: src/help.rs:16
msgid "    paru {-S --sync}        [options] [package(s)]"
msgstr "    paru {-S --sync}        [opties] [pakket(ten)]"

#: src/help.rs:17
msgid "    paru {-T --deptest}     [options] [package(s)]"
msgstr "    paru {-T --deptest}     [opties] [pakket(ten)]"

#: src/help.rs:18
msgid "    paru {-U --upgrade}     [options] [file(s)]"
msgstr "    paru {-U --upgrade}     [opties] [bestand(en)]"

#: src/help.rs:20
msgid "New operations:"
msgstr "Nieuwe handelingen:"

#: src/help.rs:21
msgid "    paru {-P --show}        [options]"
msgstr "    paru {-P --show}        [opties]"

#: src/help.rs:22
msgid "    paru {-G --getpkgbuild} [package(s)]"
msgstr "    paru {-G --getpkgbuild} [pakket(ten)]"

#: src/help.rs:24
msgid "If no arguments are provided 'paru -Syu' will be performed"
msgstr ""
"Indien geen argumenten zijn meegegeven, zal 'paru -Syu' worden uitgevoerd"

#: src/help.rs:26
msgid "Options without operation:"
msgstr "Opties zonder handeling:"

#: src/help.rs:27
msgid "    -c --clean            Remove unneeded dependencies"
msgstr "    -c --clean            Verwijder onnodige afhankelijkheden"

#: src/help.rs:28
msgid ""
"       --gendb            Generates development package DB used for updating"
msgstr ""
"       --gendb            Genereert ontwikkelingspakketdatabase gebruikt "
"voor updaten"

#: src/help.rs:30
msgid "New options:"
msgstr "Nieuwe opties:"

#: src/help.rs:31
msgid "       --repo              Assume targets are from the repositories"
msgstr ""
"       --repo              Ga ervan uit dat doelen van de repositories komen"

#: src/help.rs:32
msgid "    -a --aur               Assume targets are from the AUR"
msgstr "    -a --aur               Ga ervan uit dat doelen van de AUR komen"

#: src/help.rs:33
msgid "    --aururl    <url>      Set an alternative AUR URL"
msgstr "    --aururl    <url>      Stel een alternatieve AUR-URL in"

#: src/help.rs:34
msgid "    --clonedir  <dir>      Directory used to download and run PKGBUILDs"
msgstr ""
"    --clonedir  <map>      Map die wordt gebruikt om PKGBUILDs te downloaden "
"en uit te voeren"

#: src/help.rs:36
msgid "    --makepkg   <file>     makepkg command to use"
msgstr "    --makepkg   <bestand>     makepkg-commando om te gebruiken"

#: src/help.rs:37
msgid "    --mflags    <flags>    Pass arguments to makepkg"
msgstr "    --mflags    <argumenten>    Geef argumenten mee aan makepkg"

#: src/help.rs:38
msgid "    --pacman    <file>     pacman command to use"
msgstr "    --pacman    <bestand>     pacman-commando om te gebruiken"

#: src/help.rs:39
msgid "    --git       <file>     git command to use"
msgstr "    --git       <bestand>     git-commando om te gebruiken"

#: src/help.rs:40
msgid "    --gitflags  <flags>    Pass arguments to git"
msgstr "    --gitflags  <argumenten>    Geef argumenten mee aan git"

#: src/help.rs:41
msgid "    --sudo      <file>     sudo command to use"
msgstr "    --sudo      <bestand>     sudo-commando om te gebruiken"

#: src/help.rs:42
msgid "    --sudoflags <flags>    Pass arguments to sudo"
msgstr "    --sudoflags <argumenten>    Geef argumenten mee aan sudo"

#: src/help.rs:43
msgid "    --asp       <file>     asp command to use"
msgstr "    --asp       <bestand>     asp-commando om te gebruiken"

#: src/help.rs:44
msgid "    --bat       <file>     bat command to use"
msgstr "    --bat       <bestand>     bat-commando om te gebruiken"

#: src/help.rs:45
msgid "    --batflags  <flags>    Pass arguments to bat"
msgstr "    --batflags  <argumenten>    Geef argumenten mee aan bat"

#: src/help.rs:46
msgid "    --gpg       <file>     gpg command to use"
msgstr "    --gpg       <bestand>     gpg-commando om te gebruiken"

#: src/help.rs:47
msgid "    --gpgflags  <flags>    Pass arguments to gpg"
msgstr "    --gpgflags  <argumenten>    Geef argumenten mee aan gpg"

#: src/help.rs:48
msgid "    --fm        <file>     File manager to use for PKGBUILD review"
msgstr ""
"    --fm        <bestand>     Bestandsbeheerder voor het controleren van "
"PKGBUILDs"

#: src/help.rs:49
msgid "    --fmflags   <flags>    Pass arguments to file manager"
msgstr ""
"    --fmflags   <argumenten>    Geef argumenten mee aan de bestandsbeheerder"

#: src/help.rs:51
msgid "    --completioninterval   <n> Time in days to refresh completion cache"
msgstr ""
"    --completioninterval   <n> Aantal dagen waarna de automatisch-aanvullen-"
"cache wordt ververst"

#: src/help.rs:52
msgid ""
"    --sortby    <field>    Sort AUR results by a specific field during search"
msgstr ""
"    --sortby    <veld>    Sorteer AUR-resultaten op een aangegeven veld "
"tijdens het zoeken"

#: src/help.rs:53
msgid "    --searchby  <field>    Search for packages using a specified field"
msgstr ""
"    --searchby  <veld>    Zoek naar pakketten binnen een aangegeven veld"

#: src/help.rs:54
msgid ""
"    --limit     <limit>    Limits the number of items returned in a search"
msgstr "    --limit     <limiet>    Limiteert het aantal zoekresultaten"

#: src/help.rs:55
msgid "    -x --regex             Enable regex for aur search"
msgstr ""
"    -x --regex             Reguliere expressies gebruiken bij het zoeken in "
"de AUR"

#: src/help.rs:57
msgid "    --skipreview           Skip the review process"
msgstr "    --skipreview           Het controleproces overslaan"

#: src/help.rs:58
msgid "    --review               Don't skip the review process"
msgstr "    --review               Het controleproces niet overslaan"

#: src/help.rs:59
msgid "    --[no]upgrademenu      Show interactive menu to skip upgrades"
msgstr ""
"    --[no]upgrademenu      Interactief menu tontn om upgrades over te slaan"

#: src/help.rs:60
msgid "    --[no]removemake       Remove makedepends after install"
msgstr ""
"    --[no]removemake       Bouwafhalkelijkheden verwijderen na de installatie"

#: src/help.rs:61
msgid "    --[no]cleanafter       Remove package sources after install"
msgstr "    --[no]cleanafter       Pakketbronnen verwijderen na de installatie"

#: src/help.rs:62
msgid "    --[no]rebuild          Always build target packages"
msgstr "    --[no]rebuild          Doelpakketten altijd bouwen"

#: src/help.rs:63
msgid "    --[no]redownload       Always download PKGBUILDs of targets"
msgstr "    --[no]redownload       PKGBUILDs van doelen altijd downloaden"

#: src/help.rs:65
msgid "    --[no]pgpfetch         Prompt to import PGP keys from PKGBUILDs"
msgstr ""
"    --[no]pgpfetch         Vragen om PGP-sleutels van PKGBUILDs te importeren"

#: src/help.rs:66
msgid ""
"    --[no]useask           Automatically resolve conflicts using pacman's "
"ask flag"
msgstr ""
"    --[no]useask           Automatisch conflicten oplossen gebruikmakend van "
"pacman's ask-argument"

#: src/help.rs:67
msgid ""
"    --[no]savechanges      Commit changes to pkgbuilds made during review"
msgstr ""
"    --[no]savechanges      Veranderingen die gemaakt zijn tijdens de "
"controle doorvoeren in PKGBUILDs"

#: src/help.rs:68
msgid "    --[no]newsonupgrade    Print new news during sysupgrade"
msgstr "    --[no]newsonupgrade    Nieuws printen tijdens een systeemupgrade"

#: src/help.rs:69
msgid ""
"    --[no]combinedupgrade  Refresh then perform the repo and AUR upgrade "
"together"
msgstr ""
"    --[no]combinedupgrade  Bijwerken, en vervolgens de repo- en AUR-upgrades "
"samen uitvoeren"

#: src/help.rs:70
msgid ""
"    --[no]batchinstall     Build multiple AUR packages then install them "
"together"
msgstr ""
"    --[no]batchinstall     Meerdere AUR-pakketten bouwen, en deze vervolgens "
"samen installeren"

#: src/help.rs:71
msgid ""
"    --[no]provides         Look for matching providers when searching for "
"packages"
msgstr ""
"    --[no]provides         Naar overeenkomende voorzieningen zoeken bij het "
"zoeken naar pakketten"

#: src/help.rs:72
msgid "    --[no]devel            Check development packages during sysupgrade"
msgstr ""
"    --[no]devel            Op ontwikkelingspakketten controleren tijdens een "
"systeemupgrade"

#: src/help.rs:73
msgid ""
"    --[no]installdebug     Also install debug packages when a package "
"provides them"
msgstr ""
"    --[no]installdebug     Tevens debug-pakketten installeren wanneer deze "
"beschikbaar zijn"

#: src/help.rs:74
msgid ""
"    --[no]sudoloop         Loop sudo calls in the background to avoid timeout"
msgstr ""
"    --[no]sudoloop         Blijf sudo-commando's in de achtergrond uitvoeren "
"om een timeout te voorkomen"

#: src/help.rs:75
msgid "    --[no]chroot           Build packages in a chroot"
msgstr "    --[no]chroot           Pakketten in een chroot bouwen"

#: src/help.rs:76
msgid "    --[no]sign             Sign packages with gpg"
msgstr "    --[no]sign             Pakketten signeren met gpg"

#: src/help.rs:77
msgid "    --[no]signdb           Sign databases with gpg"
msgstr "    --[no]signdb           Databases signeren met gpg"

#: src/help.rs:78
msgid "    --localrepo            Build packages into a local repo"
msgstr "    --localrepo            Pakketten naar een lokale repo bouwen"

#: src/help.rs:79
msgid ""
"    --nocheck              Don't resolve checkdepends or run the check "
"function"
msgstr ""
"    --nocheck              De testafhankelijkheden en de testfunctie negeren"

#: src/help.rs:80
msgid ""
"    --develsuffixes        Suffixes used to decide if a package is a devel "
"package"
msgstr ""
"    --develsuffixes        Achtervoegsels die gebruikt worden om te "
"controleren of een pakket een ontwikkelingspakket is"

#: src/help.rs:81
msgid ""
"    --bottomup             Shows AUR's packages first and then repository's"
msgstr ""
"    --bottomup             AUR-pakketten voor repository-pakketten tonen"

#: src/help.rs:82
msgid ""
"    --topdown              Shows repository's packages first and then AUR's"
msgstr ""
"    --topdown              Repository-pakketten voor AUR-pakketten tonen"

#: src/help.rs:84
msgid "show specific options:"
msgstr "Opties voor tonen:"

#: src/help.rs:85
msgid "    -c --complete         Used for completions"
msgstr "    -c --complete         Gebruikt voor automatisch aanvullen"

#: src/help.rs:86
msgid "    -s --stats            Display system package statistics"
msgstr "    -s --stats            Systeempakketstatistieken tonen"

#: src/help.rs:87
msgid "    -w --news             Print arch news"
msgstr "    -w --news             Arch-nieuws printen"

#: src/help.rs:89
msgid "getpkgbuild specific options:"
msgstr "Opties voor getpkgbuild:"

#: src/help.rs:90
msgid "    -p --print            Print pkgbuild to stdout"
msgstr "    -p --print            PKGBUILD naar standaarduitvoer printen"

#: src/help.rs:91
msgid "    -c --comments         Print AUR comments for pkgbuild"
msgstr "    -c --comments         AUR-comments van de pkgbuild printen"

#: src/help.rs:92
msgid "    -s --ssh              Clone package using SSH"
msgstr "    -s --ssh              Pakket met SSH klonen"

#: src/help.rs:94
msgid "upgrade specific options:"
msgstr "Opties voor upgrades:"

#: src/help.rs:95
msgid "    -i --install          Install package as well as building"
msgstr "    -i --install          Pakket installeren naast deze te bouwen"

#: src/info.rs:31 src/query.rs:51
msgid "package '{}' was not found"
msgstr "pakket '{}' is niet gevonden"

#: src/info.rs:58 src/info.rs:98
msgid "Name"
msgstr "Naam"

#: src/info.rs:59 src/info.rs:99
msgid "Version"
msgstr "Versie"

#: src/info.rs:60 src/info.rs:100
msgid "Description"
msgstr "Omschrijving"

#: src/info.rs:61 src/info.rs:108
msgid "Groups"
msgstr "Groepen"

#: src/info.rs:62 src/info.rs:109
msgid "Licenses"
msgstr "Licenties"

#: src/info.rs:63 src/info.rs:110
msgid "Provides"
msgstr "Voorziet"

#: src/info.rs:64 src/info.rs:111
msgid "Depends On"
msgstr "Is afhankelijk van"

#: src/info.rs:65 src/info.rs:112
msgid "Make Deps"
msgstr "Bouw-afhankelijkheden"

#: src/info.rs:66 src/info.rs:113
msgid "Check Deps"
msgstr "Check-afhankelijkheden"

#: src/info.rs:67 src/info.rs:114
msgid "Optional Deps"
msgstr "Optionele afhankelijkheden"

#: src/info.rs:68 src/info.rs:115
msgid "Conflicts With"
msgstr "Is in strijd met"

#: src/info.rs:69 src/info.rs:116
msgid "Maintainer"
msgstr "Eigenaar"

#: src/info.rs:70 src/info.rs:117
msgid "Votes"
msgstr "Stemmen"

#: src/info.rs:71 src/info.rs:118
msgid "Popularity"
msgstr "Populariteit"

#: src/info.rs:72 src/info.rs:119
msgid "First Submitted"
msgstr "Eerst toegevoegd"

#: src/info.rs:73 src/info.rs:120
msgid "Last Modified"
msgstr "Laatst bewerkt"

#: src/info.rs:74 src/info.rs:122
msgid "Out Of Date"
msgstr "Verouderd"

#: src/info.rs:75 src/info.rs:127
msgid "ID"
msgstr "ID"

#: src/info.rs:76 src/info.rs:128
msgid "Package Base ID"
msgstr "Basis-ID van pakket"

#: src/info.rs:77 src/info.rs:129
msgid "Keywords"
msgstr "Trefwoorden"

#: src/info.rs:78 src/info.rs:131
msgid "Snapshot URL"
msgstr "URL van momentopname"

#: src/info.rs:94
msgid "No"
msgstr "Nee"

#: src/install.rs:132 src/install.rs:581 src/install.rs:983
msgid "no architecture"
msgstr "geen architectuur"

#: src/install.rs:139
msgid "can't build package as root"
msgstr "kan pakket niet bouwen als root"

#: src/install.rs:143
msgid "failed to parse srcinfo generated by makepkg"
msgstr "het parsen van de gegenereerde srcinfo door makepkg is mislukt"

#: src/install.rs:172 src/install.rs:453
msgid "Resolving dependencies..."
msgstr "Afhankelijkheden oplossen..."

#: src/install.rs:222 src/install.rs:227
msgid "failed to download sources"
msgstr "bronnen downloaden mislukt"

#: src/install.rs:232 src/install.rs:248 src/install.rs:256
msgid "failed to build"
msgstr "bouwen mislukt"

#: src/install.rs:235
msgid "parsing pkg list..."
msgstr "pakketlijst parsen..."

#: src/install.rs:263 src/install.rs:1479
msgid "{}-{} is up to date -- skipping build"
msgstr "{}-{} is nog actueel -- bouwen wordt overgeslagen"

#: src/install.rs:336 src/query.rs:50 src/lib.rs:89
msgid "error:"
msgstr "fout:"

#: src/install.rs:337
msgid "could not get news"
msgstr "kon geen nieuws ophalen"

#: src/install.rs:342 src/install.rs:533 src/install.rs:749 src/install.rs:885
msgid "Proceed with installation?"
msgstr "Doorgaan met installatie?"

#: src/install.rs:360
msgid "no targets specified (use -h for help)"
msgstr "geen doelen gespecificeerd (gebruik -h voor hulp)"

#: src/install.rs:445 src/install.rs:473 src/search.rs:362 src/search.rs:398
#: src/lib.rs:235
msgid " there is nothing to do"
msgstr " er valt niets te doen"

#: src/install.rs:500
msgid "can't install AUR package as root"
msgstr "kan AUR-pakket niet als root installeren"

#: src/install.rs:519
msgid "Remove make dependencies after install?"
msgstr "Bouwafhankelijke pakketten verwijderen na installatie?"

#: src/install.rs:530
msgid "Proceed to review?"
msgstr "Doorgaan naar controleren?"

#: src/install.rs:595
msgid "The following packages are not compatible with your architecture:"
msgstr "De volgende pakketten zijn niet compatibel met uw architectuur:"

#: src/install.rs:609
msgid "Would you like to try build them anyway?"
msgstr "Wilt u deze toch proberen te bouwen?"

#: src/install.rs:698
msgid "packages failed to build: {}"
msgstr "pakketten die niet gebouwd konden worden: {}"

#: src/install.rs:731
msgid "could not find .SRCINFO for '{}'"
msgstr "kon .SRCINFO voor '{}' niet vinden"

#: src/install.rs:799
msgid "failed to read dir: {}"
msgstr "uitlezen van map {} mislukt"

#: src/install.rs:815
msgid ""
"{} is a directory\n"
"\n"
msgstr ""
"{} is een map\n"
"\n"

#: src/install.rs:855
msgid "failed to open: {}"
msgstr "openen van {} mislukt"

#: src/install.rs:867
msgid "binary file: {}"
msgstr "binair bestand: {}"

#: src/install.rs:889
msgid " nothing new to review"
msgstr " niets nieuws om te controleren"

#: src/install.rs:908
msgid "failed to execute file manager: {}"
msgstr "kon bestandsbeheerder niet uitvoeren: {}"

#: src/install.rs:911
msgid "file manager did not execute successfully"
msgstr "bestandsbeheerder niet succesvol uitgevoerd"

#: src/install.rs:975
msgid "duplicate packages: {}"
msgstr "dubbele pakketten: {}"

#: src/install.rs:1014
msgid "could not find all required packages:"
msgstr "kon niet alle benodigde pakketten vinden:"

#: src/install.rs:1021
msgid ""
"\n"
"    {missing} (wanted by: {stack})"
msgstr ""
"\n"
"    {missing} (nodig voor: {stack})"

#: src/install.rs:1035 src/install.rs:1962
msgid "{}-{} is up to date -- skipping"
msgstr "{}-{} is actueel -- overslaan"

#: src/install.rs:1050
msgid "Calculating conflicts..."
msgstr "Conflicten berekenen..."

#: src/install.rs:1056
msgid "Calculating inner conflicts..."
msgstr "Interne conflicten berekenen..."

#: src/install.rs:1068
msgid "Inner conflicts found:"
msgstr "Interne conflicten gevonden:"

#: src/install.rs:1090
msgid "Conflicts found:"
msgstr "Conflicten gevonden:"

#: src/install.rs:1113
msgid "Conflicting packages will have to be confirmed manually"
msgstr "Conflicterende pakketten moeten handmatig bevestigd worden"

#: src/install.rs:1117
msgid "can not install conflicting packages with --noconfirm"
msgstr "kan geen conflicterende pakketten installeren met --noconfirm"

#: src/install.rs:1156
msgid "Repo"
msgstr "Repo"

#: src/install.rs:1163
msgid "Repo Make"
msgstr "Repo (bouw)"

#: src/install.rs:1177
msgid "Aur Make"
msgstr "AUR (bouw)"

#: src/install.rs:1266
msgid "fetching devel info..."
msgstr "devel-info ophalen..."

#: src/install.rs:1344
msgid "Signing packages..."
msgstr "Pakketten signeren..."

#: src/install.rs:1415 src/install.rs:1420
msgid "failed to download sources for '{}'"
msgstr "bron van '{}' downloaden mislukt"

#: src/install.rs:1425 src/install.rs:1464 src/install.rs:1472
msgid "failed to build '{}'"
msgstr "bouwen van '{}' mislukt"

#: src/install.rs:1428
msgid "{}: parsing pkg list..."
msgstr "{}: pakketlijst parsen..."

#: src/install.rs:1490
msgid "adding {} to the install list"
msgstr "{} aan de installatielijst aan het toevoegen"

#: src/install.rs:1551
msgid "could not find package '{pkg}' in package list for '{base}'"
msgstr "kon het pakket {pkg} niet vinden in de pakketlijst van '{base}'"

#: src/install.rs:1691
msgid "can't find package name in packagelist: {}"
msgstr "kon de pakketnaam niet vinden in de pakketlijst: {}"

#: src/install.rs:1764
msgid "There are {} members in group"
msgstr "Er zijn {} leden in de groep"

#: src/install.rs:1789
msgid ""
"\n"
"\n"
"Enter a selection (default=all): "
msgstr ""
"\n"
"\n"
"Voer een selectie in (standaard=alles): "

#: src/install.rs:1986
msgid "{}-{} is up to date -- skipping install"
msgstr "{}-{} is actueel -- installatie overslaan"

<<<<<<< HEAD
#: src/keys.rs:47
msgid "keys need to be imported:"
msgstr "sleutels moeten geïmporteerd worden:"
=======
#: src/keys.rs:48
msgid "keys need to be imported:)"
msgstr "sleutels moeten geïmporteerd worden:)"
>>>>>>> 774dc3fe

#: src/keys.rs:53
msgid "     {key} wanted by: {base}"
msgstr "     {key} gewenst door: {base}"

#: src/news.rs:57
msgid "No Date "
msgstr "Geen datum "

#: src/news.rs:60
msgid "No Title"
msgstr "Geen titel"

#: src/news.rs:69
msgid "no new news"
msgstr "niets nieuws"

#: src/query.rs:105
msgid " [ignored]"
msgstr " [genegeerd]"

#: src/repo.rs:167
msgid "failed to get current exe"
msgstr "huidige exe ophalen mislukt"

#: src/repo.rs:198
msgid "syncing local databases..."
msgstr "lokale databases synchronizeren..."

#: src/repo.rs:204
msgid "  nothing to do"
msgstr "  niets te doen"

#: src/search.rs:34
msgid "aur search failed"
msgstr "zoeken in AUR mislukt"

#: src/search.rs:196
msgid "[Out-of-date: {}]"
msgstr "[Verouderd: {}]"

#: src/search.rs:202 src/search.rs:256
msgid "[Installed: {}]"
msgstr "[Geïnstalleerd: {}]"

#: src/search.rs:204 src/search.rs:258
msgid "[Installed]"
msgstr "[Geïnstalleerd]"

#: src/search.rs:211
msgid "[Orphaned]"
msgstr "[Onbeheerd]"

#: src/search.rs:301
msgid "no packages match search"
msgstr "geen overeenkomende pakketten gevonden"

#: src/search.rs:359
msgid "Packages to install (eg: 1 2 3, 1-3):"
msgstr "Pakketten om te installeren (bv: 1 2 3, 1-3):"

#: src/stats.rs:83
msgid "Total installed packages: {}"
msgstr "Totaal aantal geïnstalleerde pakketten: {}"

#: src/stats.rs:87
msgid "Aur packages: {}"
msgstr "AUR-pakketten: {}"

#: src/stats.rs:91
msgid "Repo packages: {}"
msgstr "Repo-pakketten: {}"

#: src/stats.rs:95
msgid "Explicitly installed packages: {}"
msgstr "Expliciet geïnstalleerde pakketten: {}"

#: src/stats.rs:99
msgid "Total Size occupied by packages: {}"
msgstr "Totale ruimte gebruikt door pakketten: {}"

#: src/stats.rs:106
msgid "Ten biggest packages:"
msgstr "Tien grootste pakketten:"

#: src/sync.rs:93 src/lib.rs:412
msgid " [installed]"
msgstr " [geïnstalleerd]"

#: src/upgrade.rs:124
msgid "Looking for AUR upgrades"
msgstr "Zoeken naar AUR-upgrades"

#: src/upgrade.rs:150
msgid "Looking for devel upgrades"
msgstr "Zoeken naar devel-upgrades"

#: src/upgrade.rs:181
msgid "warning:"
msgstr "waarschuwing:"

#: src/upgrade.rs:183
msgid "{pkg}: ignoring package upgrade ({old} => {new})"
msgstr "{pkg}: pakketupgrade wordt genegeerd ({old} => {new})"

#: src/upgrade.rs:336
msgid "Packages to exclude (eg: 1 2 3, 1-3):"
msgstr "Uitgesloten pakketten (bv: 1 2 3, 1-3):"

#: src/util.rs:111
msgid "[Y/n]:"
msgstr "[J/n]:"

#: src/util.rs:113
msgid "[y/N]:"
msgstr "[j/N]:"

#: src/util.rs:132
msgid "y"
msgstr "j"

#: src/util.rs:132
msgid "yes"
msgstr "ja"

#: src/util.rs:330
msgid "Enter a number (default=1): "
msgstr "Voer een nummer in (standaard=1): "

#: src/util.rs:347
msgid "invalid number: {}"
msgstr "ongeldig nummer: {}"

#: src/util.rs:357
msgid "invalid value: {n} is not between 1 and {max}"
msgstr "ongeldige waarde: {n} ligt niet tussen 1 en {max}"

#: src/lib.rs:159
msgid "can not use chroot builds: devtools is not installed"
msgstr "kan chroot-builds niet gebruiken: devtools is niet geïnstalleerd"

#: src/lib.rs:241
msgid "no operation specified (use -h for help)"
msgstr "geen handeling gespecificeerd (gebruik -h voor hulp)"

#: src/lib.rs:410
msgid " [installed: {}]"
msgstr " [geïnstalleerd: {}]"

#~ msgid "n"
#~ msgstr "n"

#~ msgid "no"
#~ msgstr "nee"<|MERGE_RESOLUTION|>--- conflicted
+++ resolved
@@ -938,15 +938,9 @@
 msgid "{}-{} is up to date -- skipping install"
 msgstr "{}-{} is actueel -- installatie overslaan"
 
-<<<<<<< HEAD
-#: src/keys.rs:47
+#: src/keys.rs:48
 msgid "keys need to be imported:"
 msgstr "sleutels moeten geïmporteerd worden:"
-=======
-#: src/keys.rs:48
-msgid "keys need to be imported:)"
-msgstr "sleutels moeten geïmporteerd worden:)"
->>>>>>> 774dc3fe
 
 #: src/keys.rs:53
 msgid "     {key} wanted by: {base}"
