--- conflicted
+++ resolved
@@ -113,15 +113,9 @@
 However, this is very unlikely.
 
 .TP
-<<<<<<< HEAD
 .B Redownload [= all]
 Always download PKGBUILDs of targets even when a copy is available in cache. If
 set to all then this applies to all packages, not only targets.
-=======
-.B Redownload [= All]
-Always download PKGBUILDs of targets even when a copy is available in cache.
-If all is used then this applies to all packages, not only targets.
->>>>>>> 5b27fc12
 
 .TP
 .B Rebuild [= all]
@@ -218,13 +212,8 @@
 
 .TP
 .B FileManager = path/to/fm
-<<<<<<< HEAD
-This enables fm review mode, where pkgbuild review is done using the file
-manager specified here.
-=======
 This enables fm review mode, where PKGBUILD review is done using the file
 manager specified by command.
->>>>>>> 5b27fc12
 
 .TP
 .B MFlags = Flags...
