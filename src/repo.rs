use crate::config::{Config, LocalRepos, Sign};
use crate::exec;
use crate::printtr;

use std::env::current_exe;
use std::ffi::OsStr;
use std::fs::read_link;
use std::path::{Path, PathBuf};
use std::process::Command;

use alpm::{AlpmListMut, Db};
use anyhow::{Context, Result};
use nix::unistd::{self, User};
use tr::tr;

pub fn add<P: AsRef<Path>, S: AsRef<OsStr>>(
    config: &Config,
    path: P,
    name: &str,
    pkgs: &[S],
) -> Result<()> {
    let db = path.as_ref().join(format!("{}.db", name));
    let name = if db.exists() {
        if pkgs.is_empty() {
            return Ok(());
        }
        read_link(db)?
    } else if !name.contains(".db.") {
        PathBuf::from(format!("{}.db.tar.gz", name))
    } else {
        PathBuf::from(name)
    };

    let path = path.as_ref();
    let file = path.join(&name);

    let user = unistd::getuid();
    let group = unistd::getgid();

    if !path.exists() {
        let mut cmd = Command::new(&config.sudo_bin);
        cmd.arg("install")
            .arg("-dm755")
            .arg("-o")
            .arg(user.to_string())
            .arg("-g")
            .arg(group.to_string())
            .arg(path);
        exec::command(&mut cmd)?;
    }

<<<<<<< HEAD
    let mut args = Vec::new();
    if !config.keep_old_packages {
        args.push(OsStr::new("-R"));
    }
    args.push(file.as_os_str());

=======
>>>>>>> 5bf10e10
    let pkgs = pkgs
        .iter()
        .map(|p| path.join(Path::new(p.as_ref()).file_name().unwrap()))
        .collect::<Vec<_>>();

    let mut cmd = Command::new("repo-add");
    cmd.arg("-R").arg(file).args(pkgs);

    if config.sign_db != Sign::No {
        cmd.arg("-s");
        if let Sign::Key(ref k) = config.sign_db {
            cmd.arg("-k");
            cmd.arg(k);
        }
    }

    let err = exec::command(&mut cmd);

    let user = User::from_uid(user).unwrap().unwrap();

    if err.is_err() {
        eprintln!(
            "Could not add packages to repo:
    paru now expects local repos to be writable as your user:
    You should chown/chmod your repos to be writable by you:
    chown -R {}: {}",
            user.name,
            path.display()
        );
    }

    err
}

pub fn remove<P: AsRef<Path>, S: AsRef<OsStr>>(
    config: &Config,
    path: P,
    name: &str,
    pkgs: &[S],
) -> Result<()> {
    let path = path.as_ref();
    let db = path.join(format!("{}.db", name));
    if pkgs.is_empty() || !db.exists() {
        return Ok(());
    }

    let name = read_link(db)?;
    let file = path.join(&name);

    let mut cmd = Command::new("repo-remove");
    cmd.arg(file);

    if config.sign_db != Sign::No {
        cmd.arg("-s");
        if let Sign::Key(ref k) = config.sign_db {
            cmd.arg("-k");
            cmd.arg(k);
        }
    }

    cmd.args(pkgs);
    exec::command(&mut cmd)?;

    Ok(())
}

pub fn init<P: AsRef<Path>>(config: &Config, path: P, name: &str) -> Result<()> {
    let pkgs: &[&str] = &[];
    add(config, path, name, pkgs)
}

fn is_configured_local_db(config: &Config, db: &Db) -> bool {
    match config.repos {
        LocalRepos::None => false,
        LocalRepos::Default => is_local_db(db),
        LocalRepos::Repo(ref r) => is_local_db(db) && r.iter().any(|r| *r == db.name()),
    }
}

pub fn file<'a>(repo: &Db<'a>) -> Option<&'a str> {
    repo.servers()
        .first()
        .map(|s| s.trim_start_matches("file://"))
}

pub fn all_files(config: &Config) -> Vec<String> {
    config
        .alpm
        .syncdbs()
        .iter()
        .flat_map(|db| db.servers())
        .filter(|f| f.starts_with("file://"))
        .map(|s| s.trim_start_matches("file://").to_string())
        .collect()
}

fn is_local_db(db: &alpm::Db) -> bool {
    !db.servers().is_empty() && db.servers().iter().all(|s| s.starts_with("file://"))
}

pub fn repo_aur_dbs(config: &Config) -> (AlpmListMut<Db>, AlpmListMut<Db>) {
    let dbs = config.alpm.syncdbs();
    let mut aur = dbs.to_list_mut();
    let mut repo = dbs.to_list_mut();
    aur.retain(|db| is_configured_local_db(config, db));
    repo.retain(|db| !is_configured_local_db(config, db));
    (repo, aur)
}

pub fn refresh<S: AsRef<OsStr>>(config: &mut Config, repos: &[S]) -> Result<i32> {
    let exe = current_exe().context(tr!("failed to get current exe"))?;
    let c = config.color;
    if !nix::unistd::getuid().is_root() {
        let mut cmd = Command::new(&config.sudo_bin);

        cmd.arg(exe);

        if let Some(ref conf) = config.pacman_conf {
            cmd.arg("--config").arg(conf);
        }

        cmd.arg("--dbpath")
            .arg(config.alpm.dbpath())
            .arg("-Ly")
            .args(repos);

        let status = cmd.spawn()?.wait()?;

        return Ok(status.code().unwrap_or(1));
    }

    let mut dbs = config.alpm.syncdbs_mut().to_list_mut();
    dbs.retain(|db| is_local_db(db));

    if !repos.is_empty() {
        dbs.retain(|db| repos.iter().any(|r| r.as_ref() == db.name()));
    }

    println!(
        "{} {}",
        c.action.paint("::"),
        c.bold.paint(tr!("syncing local databases..."))
    );

    if !dbs.is_empty() {
        dbs.update(false)?;
    } else {
        printtr!("  nothing to do");
    }

    Ok(0)
}<|MERGE_RESOLUTION|>--- conflicted
+++ resolved
@@ -49,22 +49,18 @@
         exec::command(&mut cmd)?;
     }
 
-<<<<<<< HEAD
-    let mut args = Vec::new();
-    if !config.keep_old_packages {
-        args.push(OsStr::new("-R"));
-    }
-    args.push(file.as_os_str());
-
-=======
->>>>>>> 5bf10e10
     let pkgs = pkgs
         .iter()
         .map(|p| path.join(Path::new(p.as_ref()).file_name().unwrap()))
         .collect::<Vec<_>>();
 
     let mut cmd = Command::new("repo-add");
-    cmd.arg("-R").arg(file).args(pkgs);
+
+    if !config.keep_old_packages {
+        cmd.arg("-R");
+    }
+
+    cmd.arg(file).args(pkgs);
 
     if config.sign_db != Sign::No {
         cmd.arg("-s");
